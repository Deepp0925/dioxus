use crate::any_props::AnyProps;
use crate::innerlude::{VComponent, VPlaceholder, VText};
use crate::mutations::Mutation;
use crate::mutations::Mutation::*;
use crate::nodes::VNode;
use crate::nodes::{DynamicNode, TemplateNode};
use crate::virtual_dom::VirtualDom;
use crate::{AttributeValue, ElementId, RenderReturn, ScopeId, SuspenseContext};
use std::cell::Cell;
use std::iter::{Enumerate, Peekable};
use std::rc::Rc;
use std::slice;
use TemplateNode::*;

impl<'b> VirtualDom {
    /// Create a new template [`VNode`] and write it to the [`Mutations`] buffer.
    ///
    /// This method pushes the ScopeID to the internal scopestack and returns the number of nodes created.
    pub(crate) fn create_scope(&mut self, scope: ScopeId, template: &'b VNode<'b>) -> usize {
        self.scope_stack.push(scope);
        let out = self.create(template);
        self.scope_stack.pop();
        out
    }

    /// Create this template and write its mutations
    pub(crate) fn create(&mut self, node: &'b VNode<'b>) -> usize {
        // The best renderers will have templates prehydrated and registered
        // Just in case, let's create the template using instructions anyways
        if !self.templates.contains_key(&node.template.name) {
            self.register_template(node);
        }

        // we know that this will generate at least one mutation per node
        self.mutations.edits.reserve(node.template.roots.len());

        // Walk the roots, creating nodes and assigning IDs
        // todo: adjust dynamic nodes to be in the order of roots and then leaves (ie BFS)
        let mut attrs = node.template.attr_paths.iter().enumerate().peekable();
        let mut nodes = node.template.node_paths.iter().enumerate().peekable();

        node.template
            .roots
            .iter()
            .enumerate()
            .map(|(idx, root)| match root {
                DynamicText { id } | Dynamic { id } => {
                    nodes.next().unwrap();
                    self.write_dynamic_root(node, *id)
                }
                Element { .. } => self.write_element_root(node, idx, &mut attrs, &mut nodes),
                Text { .. } => self.write_static_text_root(node, idx),
            })
            .sum()
    }

    fn write_static_text_root(&mut self, node: &VNode, idx: usize) -> usize {
        // Simply just load the template root, no modifications needed
        self.load_template_root(node, idx);

        // Text producs just one node on the stack
        1
    }

    fn write_dynamic_root(&mut self, template: &'b VNode<'b>, idx: usize) -> usize {
        use DynamicNode::*;
        match &template.dynamic_nodes[idx] {
            node @ Fragment(_) => self.create_dynamic_node(template, node, idx),
            node @ Component { .. } => self.create_dynamic_node(template, node, idx),
            Placeholder(VPlaceholder { id }) => {
                let id = self.set_slot(template, id, idx);
                self.mutations.push(CreatePlaceholder { id });
                1
            }
            Text(VText { id, value }) => {
                let id = self.set_slot(template, id, idx);
                self.create_static_text(value, id);
                1
            }
        }
    }

    fn create_static_text(&mut self, value: &str, id: ElementId) {
        // Safety: we promise not to re-alias this text later on after committing it to the mutation
        let unbounded_text: &str = unsafe { std::mem::transmute(value) };
        self.mutations.push(CreateTextNode {
            value: unbounded_text,
            id,
        });
    }

    /// We write all the descndent data for this element
    ///
    /// Elements can contain other nodes - and those nodes can be dynamic or static
    ///
    /// We want to make sure we write these nodes while on top of the root
    fn write_element_root(
        &mut self,
        template: &'b VNode<'b>,
        root_idx: usize,
        dynamic_attrs: &mut Peekable<Enumerate<slice::Iter<&'static [u8]>>>,
        dynamic_nodes: &mut Peekable<Enumerate<slice::Iter<&'static [u8]>>>,
    ) -> usize {
        // Load the template root and get the ID for the node on the stack
        let root_on_stack = self.load_template_root(template, root_idx);

        // Write all the attributes below this root
        self.write_attrs_on_root(dynamic_attrs, root_idx, root_on_stack, template);

        // Load in all of the placeholder or dynamic content under this root too
        self.load_placeholders(dynamic_nodes, root_idx, template);

        1
    }

    /// Load all of the placeholder nodes for descendents of this root node
    ///
    /// ```rust, ignore
    /// rsx! {
    ///     div {
    ///         // This is a placeholder
    ///         some_value,
    ///
    ///         // Load this too
    ///         "{some_text}"
    ///     }
    /// }
    /// ```
    fn load_placeholders(
        &mut self,
        dynamic_nodes: &mut Peekable<Enumerate<slice::Iter<&'static [u8]>>>,
        root_idx: usize,
        template: &'b VNode<'b>,
    ) {
        let (start, end) = match collect_dyn_node_range(dynamic_nodes, root_idx) {
            Some((a, b)) => (a, b),
            None => return,
        };

<<<<<<< HEAD
                TemplateNode::Element { .. } | TemplateNode::Text { .. } => {
                    let this_id = self.next_root(template, root_idx);

                    template.root_ids[root_idx].set(this_id);
                    self.mutations.push(LoadTemplate {
                        name: template.template.name,
                        index: root_idx,
                        id: this_id,
                    });

                    // we're on top of a node that has a dynamic attribute for a descendant
                    // Set that attribute now before the stack gets in a weird state
                    while let Some((mut attr_id, path)) =
                        dynamic_attrs.next_if(|(_, p)| p[0] == root_idx as u8)
                    {
                        // if attribute is on a root node, then we've already created the element
                        // Else, it's deep in the template and we should create a new id for it
                        let id = match path.len() {
                            1 => this_id,
                            _ => {
                                let id = self
                                    .next_element(template, template.template.attr_paths[attr_id]);
                                self.mutations.push(Mutation::AssignId {
                                    path: &path[1..],
                                    id,
                                });
                                id
                            }
                        };

                        loop {
                            let attribute = template.dynamic_attrs.get(attr_id).unwrap();
                            attribute.mounted_element.set(id);

                            // Safety: we promise not to re-alias this text later on after committing it to the mutation
                            let unbounded_name: &str =
                                unsafe { std::mem::transmute(attribute.name) };

                            match &attribute.value {
                                AttributeValue::Listener(_) => {
                                    self.mutations.push(NewEventListener {
                                        // all listeners start with "on"
                                        name: &unbounded_name[2..],
                                        scope: cur_scope,
                                        id,
                                    })
                                }
                                _ => {
                                    // Safety: we promise not to re-alias this text later on after committing it to the mutation
                                    let unbounded_value =
                                        unsafe { std::mem::transmute(attribute.value.clone()) };

                                    self.mutations.push(SetAttribute {
                                        name: unbounded_name,
                                        value: unbounded_value,
                                        ns: attribute.namespace,
                                        id,
                                    })
                                }
                            }

                            // Only push the dynamic attributes forward if they match the current path (same element)
                            match dynamic_attrs.next_if(|(_, p)| *p == path) {
                                Some((next_attr_id, _)) => attr_id = next_attr_id,
                                None => break,
                            }
                        }
                    }

                    // We're on top of a node that has a dynamic child for a descendant
                    // Skip any node that's a root
                    let mut start = None;
                    let mut end = None;

                    // Collect all the dynamic nodes below this root
                    // We assign the start and end of the range of dynamic nodes since they area ordered in terms of tree path
                    //
                    // [0]
                    // [1, 1]     <---|
                    // [1, 1, 1]  <---| these are the range of dynamic nodes below root 1
                    // [1, 1, 2]  <---|
                    // [2]
                    //
                    // We collect each range and then create them and replace the placeholder in the template
                    while let Some((idx, p)) =
                        dynamic_nodes.next_if(|(_, p)| p[0] == root_idx as u8)
                    {
                        if p.len() == 1 {
                            continue;
                        }

                        if start.is_none() {
                            start = Some(idx);
                        }

                        end = Some(idx);
                    }

                    //
                    if let (Some(start), Some(end)) = (start, end) {
                        for idx in start..=end {
                            let node = &template.dynamic_nodes[idx];
                            let m = self.create_dynamic_node(template, node, idx);
                            if m > 0 {
                                self.mutations.push(ReplacePlaceholder {
                                    m,
                                    path: &template.template.node_paths[idx][1..],
                                });
                            }
                        }
                    }

                    // elements create only one node :-)
                    1
=======
        for idx in (start..=end).rev() {
            let m = self.create_dynamic_node(template, &template.dynamic_nodes[idx], idx);
            if m > 0 {
                // The path is one shorter because the top node is the root
                let path = &template.template.node_paths[idx][1..];
                self.mutations.push(ReplacePlaceholder { m, path });
            }
        }
    }

    fn write_attrs_on_root(
        &mut self,
        attrs: &mut Peekable<Enumerate<slice::Iter<&'static [u8]>>>,
        root_idx: usize,
        root: ElementId,
        node: &VNode,
    ) {
        while let Some((mut attr_id, path)) = attrs.next_if(|(_, p)| p[0] == root_idx as u8) {
            let id = self.assign_static_node_as_dynamic(path, root, node, attr_id);

            loop {
                self.write_attribute(&node.dynamic_attrs[attr_id], id);

                // Only push the dynamic attributes forward if they match the current path (same element)
                match attrs.next_if(|(_, p)| *p == path) {
                    Some((next_attr_id, _)) => attr_id = next_attr_id,
                    None => break,
>>>>>>> 482ae5e3
                }
            }
        }
    }

    fn write_attribute(&mut self, attribute: &crate::Attribute, id: ElementId) {
        // Make sure we set the attribute's associated id
        attribute.mounted_element.set(id);

        // Safety: we promise not to re-alias this text later on after committing it to the mutation
        let unbounded_name: &str = unsafe { std::mem::transmute(attribute.name) };

        match &attribute.value {
            AttributeValue::Text(value) => {
                // Safety: we promise not to re-alias this text later on after committing it to the mutation
                let unbounded_value: &str = unsafe { std::mem::transmute(*value) };

                self.mutations.push(SetAttribute {
                    name: unbounded_name,
                    value: unbounded_value,
                    ns: attribute.namespace,
                    id,
                })
            }
            AttributeValue::Bool(value) => self.mutations.push(SetBoolAttribute {
                name: unbounded_name,
                value: *value,
                id,
            }),
            AttributeValue::Listener(_) => {
                self.mutations.push(NewEventListener {
                    // all listeners start with "on"
                    name: &unbounded_name[2..],
                    id,
                })
            }
            AttributeValue::Float(_) => todo!(),
            AttributeValue::Int(_) => todo!(),
            AttributeValue::Any(_) => todo!(),
            AttributeValue::None => todo!(),
        }
    }

    fn load_template_root(&mut self, template: &VNode, root_idx: usize) -> ElementId {
        // Get an ID for this root since it's a real root
        let this_id = self.next_root(template, root_idx);
        template.root_ids[root_idx].set(Some(this_id));

        self.mutations.push(LoadTemplate {
            name: template.template.name,
            index: root_idx,
            id: this_id,
        });

        this_id
    }

    /// We have some dynamic attributes attached to a some node
    ///
    /// That node needs to be loaded at runtime, so we need to give it an ID
    ///
    /// If the node in question is on the stack, we just return that ID
    ///
    /// If the node is not on the stack, we create a new ID for it and assign it
    fn assign_static_node_as_dynamic(
        &mut self,
        path: &'static [u8],
        this_id: ElementId,
        template: &VNode,
        attr_id: usize,
    ) -> ElementId {
        if path.len() == 1 {
            return this_id;
        }

        // if attribute is on a root node, then we've already created the element
        // Else, it's deep in the template and we should create a new id for it
        let id = self.next_element(template, template.template.attr_paths[attr_id]);

        self.mutations.push(Mutation::AssignId {
            path: &path[1..],
            id,
        });

        id
    }

    /// Insert a new template into the VirtualDom's template registry
    fn register_template(&mut self, template: &'b VNode<'b>) {
        // First, make sure we mark the template as seen, regardless if we process it
        self.templates
            .insert(template.template.name, template.template);

        // If it's all dynamic nodes, then we don't need to register it
        if !template.template.is_completely_dynamic() {
            self.mutations.templates.push(template.template);
        }
    }

    pub(crate) fn create_dynamic_node(
        &mut self,
        template: &'b VNode<'b>,
        node: &'b DynamicNode<'b>,
        idx: usize,
    ) -> usize {
        use DynamicNode::*;
        match node {
            Text(text) => self.create_dynamic_text(template, text, idx),
            Fragment(frag) => self.create_fragment(frag),
            Placeholder(frag) => self.create_placeholder(frag, template, idx),
            Component(component) => self.create_component_node(template, component, idx),
        }
    }

    fn create_dynamic_text(
        &mut self,
        template: &'b VNode<'b>,
        text: &'b VText<'b>,
        idx: usize,
    ) -> usize {
        // Allocate a dynamic element reference for this text node
        let new_id = self.next_element(template, template.template.node_paths[idx]);

        // Make sure the text node is assigned to the correct element
        text.id.set(Some(new_id));

        // Safety: we promise not to re-alias this text later on after committing it to the mutation
        let value = unsafe { std::mem::transmute(text.value) };

        // Add the mutation to the list
        self.mutations.push(HydrateText {
            id: new_id,
            path: &template.template.node_paths[idx][1..],
            value,
        });

        // Since we're hydrating an existing node, we don't create any new nodes
        0
    }

    pub(crate) fn create_placeholder(
        &mut self,
        placeholder: &VPlaceholder,
        template: &'b VNode<'b>,
        idx: usize,
    ) -> usize {
        // Allocate a dynamic element reference for this text node
        let id = self.next_element(template, template.template.node_paths[idx]);

        // Make sure the text node is assigned to the correct element
        placeholder.id.set(Some(id));

        // Assign the ID to the existing node in the template
        self.mutations.push(AssignId {
            path: &template.template.node_paths[idx][1..],
            id,
        });

        // Since the placeholder is already in the DOM, we don't create any new nodes
        0
    }

    pub(crate) fn create_fragment(&mut self, nodes: &'b [VNode<'b>]) -> usize {
        nodes.iter().map(|child| self.create(child)).sum()
    }

    pub(super) fn create_component_node(
        &mut self,
        template: &'b VNode<'b>,
        component: &'b VComponent<'b>,
        idx: usize,
    ) -> usize {
        let scope = match component.props.take() {
            Some(props) => {
                let unbounded_props: Box<dyn AnyProps> = unsafe { std::mem::transmute(props) };
                let scope = self.new_scope(unbounded_props, component.name);
                scope.id
            }

            // Component is coming back, it probably still exists, right?
            None => component.scope.get().unwrap(),
        };

        component.scope.set(Some(scope));

        let return_nodes = unsafe { self.run_scope(scope).extend_lifetime_ref() };

        use RenderReturn::*;

        match return_nodes {
            Sync(Ok(t)) => self.mount_component(scope, template, t, idx),
            Sync(Err(_e)) => todo!("Propogate error upwards"),
            Async(_) => self.mount_component_placeholder(template, idx, scope),
        }
    }

    fn mount_component(
        &mut self,
        scope: ScopeId,
        parent: &'b VNode<'b>,
        new: &'b VNode<'b>,
        idx: usize,
    ) -> usize {
        // Keep track of how many mutations are in the buffer in case we need to split them out if a suspense boundary
        // is encountered
        let mutations_to_this_point = self.mutations.edits.len();

        // Create the component's root element
        let created = self.create_scope(scope, new);

        // If there are no suspense leaves below us, then just don't bother checking anything suspense related
        if self.collected_leaves.is_empty() {
            return created;
        }

        // If running the scope has collected some leaves and *this* component is a boundary, then handle the suspense
        let boundary = match self.scopes[scope.0].has_context::<Rc<SuspenseContext>>() {
            Some(boundary) => boundary,
            _ => return created,
        };

        // Since this is a boundary, use its placeholder within the template as the placeholder for the suspense tree
        let new_id = self.next_element(new, parent.template.node_paths[idx]);

        // Now connect everything to the boundary
        self.scopes[scope.0].placeholder.set(Some(new_id));

        // This involves breaking off the mutations to this point, and then creating a new placeholder for the boundary
        // Note that we break off dynamic mutations only - since static mutations aren't rendered immediately
        let split_off = unsafe {
            std::mem::transmute::<Vec<Mutation>, Vec<Mutation>>(
                self.mutations.edits.split_off(mutations_to_this_point),
            )
        };
        boundary.mutations.borrow_mut().edits.extend(split_off);
        boundary.created_on_stack.set(created);
        boundary
            .waiting_on
            .borrow_mut()
            .extend(self.collected_leaves.drain(..));

        // Now assign the placeholder in the DOM
        self.mutations.push(AssignId {
            id: new_id,
            path: &parent.template.node_paths[idx][1..],
        });

        0
    }

    /// Take the rendered nodes from a component and handle them if they were async
    ///
    /// IE simply assign an ID to the placeholder
    fn mount_component_placeholder(
        &mut self,
        template: &VNode,
        idx: usize,
        scope: ScopeId,
    ) -> usize {
        let new_id = self.next_element(template, template.template.node_paths[idx]);

        // Set the placeholder of the scope
        self.scopes[scope.0].placeholder.set(Some(new_id));

        // Since the placeholder is already in the DOM, we don't create any new nodes
        self.mutations.push(AssignId {
            id: new_id,
            path: &template.template.node_paths[idx][1..],
        });

        0
    }

    fn set_slot(
        &mut self,
        template: &'b VNode<'b>,
        slot: &'b Cell<Option<ElementId>>,
        id: usize,
    ) -> ElementId {
        let id = self.next_element(template, template.template.node_paths[id]);
        slot.set(Some(id));
        id
    }
}

fn collect_dyn_node_range(
    dynamic_nodes: &mut Peekable<Enumerate<slice::Iter<&[u8]>>>,
    root_idx: usize,
) -> Option<(usize, usize)> {
    let start = match dynamic_nodes.peek() {
        Some((idx, p)) if p[0] == root_idx as u8 => *idx,
        _ => return None,
    };

    let mut end = start;

    while let Some((idx, p)) = dynamic_nodes.next_if(|(_, p)| p[0] == root_idx as u8) {
        if p.len() == 1 {
            continue;
        }

        end = idx;
    }

    Some((start, end))
}<|MERGE_RESOLUTION|>--- conflicted
+++ resolved
@@ -137,122 +137,6 @@
             None => return,
         };
 
-<<<<<<< HEAD
-                TemplateNode::Element { .. } | TemplateNode::Text { .. } => {
-                    let this_id = self.next_root(template, root_idx);
-
-                    template.root_ids[root_idx].set(this_id);
-                    self.mutations.push(LoadTemplate {
-                        name: template.template.name,
-                        index: root_idx,
-                        id: this_id,
-                    });
-
-                    // we're on top of a node that has a dynamic attribute for a descendant
-                    // Set that attribute now before the stack gets in a weird state
-                    while let Some((mut attr_id, path)) =
-                        dynamic_attrs.next_if(|(_, p)| p[0] == root_idx as u8)
-                    {
-                        // if attribute is on a root node, then we've already created the element
-                        // Else, it's deep in the template and we should create a new id for it
-                        let id = match path.len() {
-                            1 => this_id,
-                            _ => {
-                                let id = self
-                                    .next_element(template, template.template.attr_paths[attr_id]);
-                                self.mutations.push(Mutation::AssignId {
-                                    path: &path[1..],
-                                    id,
-                                });
-                                id
-                            }
-                        };
-
-                        loop {
-                            let attribute = template.dynamic_attrs.get(attr_id).unwrap();
-                            attribute.mounted_element.set(id);
-
-                            // Safety: we promise not to re-alias this text later on after committing it to the mutation
-                            let unbounded_name: &str =
-                                unsafe { std::mem::transmute(attribute.name) };
-
-                            match &attribute.value {
-                                AttributeValue::Listener(_) => {
-                                    self.mutations.push(NewEventListener {
-                                        // all listeners start with "on"
-                                        name: &unbounded_name[2..],
-                                        scope: cur_scope,
-                                        id,
-                                    })
-                                }
-                                _ => {
-                                    // Safety: we promise not to re-alias this text later on after committing it to the mutation
-                                    let unbounded_value =
-                                        unsafe { std::mem::transmute(attribute.value.clone()) };
-
-                                    self.mutations.push(SetAttribute {
-                                        name: unbounded_name,
-                                        value: unbounded_value,
-                                        ns: attribute.namespace,
-                                        id,
-                                    })
-                                }
-                            }
-
-                            // Only push the dynamic attributes forward if they match the current path (same element)
-                            match dynamic_attrs.next_if(|(_, p)| *p == path) {
-                                Some((next_attr_id, _)) => attr_id = next_attr_id,
-                                None => break,
-                            }
-                        }
-                    }
-
-                    // We're on top of a node that has a dynamic child for a descendant
-                    // Skip any node that's a root
-                    let mut start = None;
-                    let mut end = None;
-
-                    // Collect all the dynamic nodes below this root
-                    // We assign the start and end of the range of dynamic nodes since they area ordered in terms of tree path
-                    //
-                    // [0]
-                    // [1, 1]     <---|
-                    // [1, 1, 1]  <---| these are the range of dynamic nodes below root 1
-                    // [1, 1, 2]  <---|
-                    // [2]
-                    //
-                    // We collect each range and then create them and replace the placeholder in the template
-                    while let Some((idx, p)) =
-                        dynamic_nodes.next_if(|(_, p)| p[0] == root_idx as u8)
-                    {
-                        if p.len() == 1 {
-                            continue;
-                        }
-
-                        if start.is_none() {
-                            start = Some(idx);
-                        }
-
-                        end = Some(idx);
-                    }
-
-                    //
-                    if let (Some(start), Some(end)) = (start, end) {
-                        for idx in start..=end {
-                            let node = &template.dynamic_nodes[idx];
-                            let m = self.create_dynamic_node(template, node, idx);
-                            if m > 0 {
-                                self.mutations.push(ReplacePlaceholder {
-                                    m,
-                                    path: &template.template.node_paths[idx][1..],
-                                });
-                            }
-                        }
-                    }
-
-                    // elements create only one node :-)
-                    1
-=======
         for idx in (start..=end).rev() {
             let m = self.create_dynamic_node(template, &template.dynamic_nodes[idx], idx);
             if m > 0 {
@@ -280,7 +164,6 @@
                 match attrs.next_if(|(_, p)| *p == path) {
                     Some((next_attr_id, _)) => attr_id = next_attr_id,
                     None => break,
->>>>>>> 482ae5e3
                 }
             }
         }
@@ -293,35 +176,48 @@
         // Safety: we promise not to re-alias this text later on after committing it to the mutation
         let unbounded_name: &str = unsafe { std::mem::transmute(attribute.name) };
 
-        match &attribute.value {
-            AttributeValue::Text(value) => {
-                // Safety: we promise not to re-alias this text later on after committing it to the mutation
-                let unbounded_value: &str = unsafe { std::mem::transmute(*value) };
-
-                self.mutations.push(SetAttribute {
-                    name: unbounded_name,
-                    value: unbounded_value,
-                    ns: attribute.namespace,
-                    id,
-                })
-            }
-            AttributeValue::Bool(value) => self.mutations.push(SetBoolAttribute {
-                name: unbounded_name,
-                value: *value,
-                id,
-            }),
-            AttributeValue::Listener(_) => {
-                self.mutations.push(NewEventListener {
-                    // all listeners start with "on"
-                    name: &unbounded_name[2..],
-                    id,
-                })
-            }
-            AttributeValue::Float(_) => todo!(),
-            AttributeValue::Int(_) => todo!(),
-            AttributeValue::Any(_) => todo!(),
-            AttributeValue::None => todo!(),
-        }
+        // match &attribute.value {
+        //     AttributeValue::Text(value) => {
+        //         // Safety: we promise not to re-alias this text later on after committing it to the mutation
+        //         let unbounded_value: &str = unsafe { std::mem::transmute(*value) };
+
+        //         self.mutations.push(SetAttribute {
+        //             name: unbounded_name,
+        //             value: unbounded_value,
+        //             ns: attribute.namespace,
+        //             id,
+        //         })
+        //     }
+        //     AttributeValue::Bool(value) => self.mutations.push(SetBoolAttribute {
+        //         name: unbounded_name,
+        //         value: *value,
+        //         id,
+        //     }),
+        //     AttributeValue::Listener(_) => {
+        //         self.mutations.push(NewEventListener {
+        //             // all listeners start with "on"
+        //             name: &unbounded_name[2..],
+        //             id,
+        //         })
+        //     }
+        //     _ => {
+
+        //     }
+        // AttributeValue::Float(_) => todo!(),
+        // AttributeValue::Int(_) => todo!(),
+        // AttributeValue::Any() => todo!(),
+        // AttributeValue::None => todo!(),
+        // }
+
+        // Safety: we promise not to re-alias this text later on after committing it to the mutation
+        let unbounded_value = unsafe { std::mem::transmute(attribute.value.clone()) };
+
+        self.mutations.push(SetAttribute {
+            name: unbounded_name,
+            value: unbounded_value,
+            ns: attribute.namespace,
+            id,
+        });
     }
 
     fn load_template_root(&mut self, template: &VNode, root_idx: usize) -> ElementId {
