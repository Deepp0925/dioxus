--- conflicted
+++ resolved
@@ -31,11 +31,7 @@
             node_arena_2: BumpFrame::new(0),
             spawned_tasks: Default::default(),
             render_cnt: Default::default(),
-<<<<<<< HEAD
-            hook_list: Default::default(),
-=======
             hooks: Default::default(),
->>>>>>> 37f9f381
             hook_idx: Default::default(),
             shared_contexts: Default::default(),
             borrowed_props: Default::default(),
