--- conflicted
+++ resolved
@@ -376,73 +376,6 @@
                 }
             }
 
-<<<<<<< HEAD
-            // mouseup
-            if released {
-                let mut will_bubble = FxHashSet::default();
-                for node in dom.get_listening_sorted("mouseup") {
-                    let node_layout = layout.layout(node.state.layout.node.unwrap()).unwrap();
-                    let currently_contains = layout_contains_point(node_layout, new_pos);
-
-                    if currently_contains {
-                        try_create_event(
-                            "mouseup",
-                            Arc::new(prepare_mouse_data(mouse_data, node_layout)),
-                            &mut will_bubble,
-                            resolved_events,
-                            node,
-                            dom,
-                        );
-                    }
-                }
-            }
-
-            // click
-            if released && mouse_data.button == 0 {
-                let mut will_bubble = FxHashSet::default();
-                for node in dom.get_listening_sorted("click") {
-                    let node_layout = layout.layout(node.state.layout.node.unwrap()).unwrap();
-                    let currently_contains = layout_contains_point(node_layout, new_pos);
-
-                    if currently_contains {
-                        try_create_event(
-                            "click",
-                            Arc::new(prepare_mouse_data(mouse_data, node_layout)),
-                            &mut will_bubble,
-                            resolved_events,
-                            node,
-                            dom,
-                        );
-                    }
-                }
-            }
-
-            // contextmenu
-            if released && mouse_data.button == 2 {
-                let mut will_bubble = FxHashSet::default();
-                for node in dom.get_listening_sorted("contextmenu") {
-                    let node_layout = layout.layout(node.state.layout.node.unwrap()).unwrap();
-                    let currently_contains = layout_contains_point(node_layout, new_pos);
-
-                    if currently_contains {
-                        try_create_event(
-                            "contextmenu",
-                            Arc::new(prepare_mouse_data(mouse_data, node_layout)),
-                            &mut will_bubble,
-                            resolved_events,
-                            node,
-                            dom,
-                        );
-                    }
-                }
-            }
-
-            // wheel
-            if let Some(w) = wheel_data {
-                if wheel_delta != 0.0 {
-                    let mut will_bubble = FxHashSet::default();
-                    for node in dom.get_listening_sorted("wheel") {
-=======
             {
                 // mouseup
                 if released {
@@ -492,7 +425,6 @@
                 if mouse_data.button == 2 && released {
                     let mut will_bubble = FxHashSet::default();
                     for node in dom.get_listening_sorted("contextmenu") {
->>>>>>> dab24e9a
                         let node_layout = layout.layout(node.state.layout.node.unwrap()).unwrap();
                         let currently_contains = layout_contains_point(node_layout, new_pos);
 
