--- conflicted
+++ resolved
@@ -845,15 +845,11 @@
                 12 => KeyCode::F12,
                 _ => return None,
             },
-<<<<<<< HEAD
-            TermKeyCode::BackTab => KeyCode::Tab,
-=======
             // backtab is Shift + Tab
             TermKeyCode::BackTab => {
                 shift_key = true;
                 KeyCode::Tab
             }
->>>>>>> 6ab79a11
             TermKeyCode::Null => return None,
             _ => return None,
         };
