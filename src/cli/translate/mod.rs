--- conflicted
+++ resolved
@@ -14,11 +14,7 @@
     pub file: Option<String>,
 
     /// Output file, stdout if not present
-<<<<<<< HEAD
-    #[structopt(short, long)]
-=======
     #[clap(parse(from_os_str))]
->>>>>>> 9879f5b2
     pub output: Option<PathBuf>,
 }
 
